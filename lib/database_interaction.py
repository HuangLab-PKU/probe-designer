--- conflicted
+++ resolved
@@ -65,7 +65,6 @@
 
     # Get sequences for each transcript
     sequences = []
-<<<<<<< HEAD
     with tqdm(total=len(transcripts), desc=f"{gene}", **tqdm_args) as pbar_task:
         for transcript in transcripts:
             try:
@@ -77,17 +76,7 @@
             except:
                 pbar_task.update(1)
                 continue
-=======
-    for transcript in tqdm(transcripts, desc=f"Gene:\t{gene}"):
-        try:
-            seq_url = f"http://rest.ensembl.org/sequence/id/{transcript['id']}?type={seq_type};content-type=application/json"
-            seq_response = requests.get(seq_url).json()
-            transcript["seq"] = seq_response["seq"]
-            sequences.append(transcript)
-        except:
-            continue
 
->>>>>>> 58cef1df
     return sequences
 
 def ensembl_id_to_seqs(gene="Gm16024", gene_id='ENSMUST00000128841.1', seq_type="cds"):
